--- conflicted
+++ resolved
@@ -2,11 +2,7 @@
 edition = "2021"
 
 name = "vsmtp-plugin-vsl"
-<<<<<<< HEAD
 version = "1.4.0-rc.7"
-=======
-version = "1.4.0-rc.6"
->>>>>>> 2ce87c29
 license = "GPL-3.0-only"
 
 rust-version = "1.63.0"
@@ -28,11 +24,7 @@
 ]
 
 [dependencies]
-<<<<<<< HEAD
 vsmtp-common = { path = "../../vsmtp-common", version = "=1.4.0-rc.7" }
-=======
-vsmtp-common = { path = "../../vsmtp-common", version = "=1.4.0-rc.6" }
->>>>>>> 2ce87c29
 
 rhai = { version = "1.11.0", features = ["unchecked", "sync", "internals", "no_closure", "metadata"] }
 
