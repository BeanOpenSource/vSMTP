[package]
edition = "2021"

<<<<<<< HEAD
=======
name = "vqueue"
version = "1.3.4"
>>>>>>> d971abc8
license = "GPL-3.0-only"
name = "vqueue"
version = "1.3.4"

rust-version = "1.63.0"

authors = ["Team viridIT <https://viridit.com/>"]
description = "vSMTP's queues mananger. Secured, Faster and Greener"

homepage = "https://github.com/viridIT/vSMTP"
repository = "https://github.com/viridIT/vSMTP"
documentation = "https://docs.rs/crate/vqueue/"

readme = "../../README.md"
keywords = ["vsmtp"]
categories = ["command-line-utilities"]

build = "build.rs"

[package.metadata.release]
pre-release-replacements = [
    { file = "Cargo.toml", search = "vsmtp-common = \\{ path = \"../vsmtp/vsmtp-common\", version = .*", replace = "vsmtp-common = { path = \"../vsmtp/vsmtp-common\", version = \"{{version}}\" }", prerelease = true },
    { file = "Cargo.toml", search = "vsmtp-config = \\{ path = \"../vsmtp/vsmtp-config\", version = .*", replace = "vsmtp-config = { path = \"../vsmtp/vsmtp-config\", version = \"{{version}}\" }", prerelease = true },
    { file = "Cargo.toml", search = "vsmtp-mail-parser = \\{ path = \"../vsmtp/vsmtp-mail-parser\", version = .*", replace = "vsmtp-mail-parser = { path = \"../vsmtp/vsmtp-mail-parser\", version = \"{{version}}\" }", prerelease = true },
]

[dependencies]
vsmtp-common = { path = "../vsmtp/vsmtp-common", version = "1.3.4" }
vsmtp-config = { path = "../vsmtp/vsmtp-config", version = "1.3.4" }
vsmtp-mail-parser = { path = "../vsmtp/vsmtp-mail-parser", version = "1.3.4" }

tracing = { version = "0.1.37", default-features = false, features = [
    "std",
    "attributes",
] }
anyhow = { version = "1.0.65", default-features = false, features = ["std"] }
clap = { version = "4.0.17", default-features = false, features = [
    "std",
    "derive",
    "cargo",
] }
itertools = { version = "0.10.5", default-features = false, features = [
    "use_std",
] }
serde_json = { version = "1.0.86", default-features = false, features = [
    "std",
] }
strum = { version = "0.24.1", features = ["std", "derive"] }

tokio = { version = "1.21.2", default-features = false, features = [
    "macros",
    "time",
    "sync",
    "fs",
    "net",
    "io-util",
    "io-std",
    "rt-multi-thread",
] }
async-trait = "0.1.58"
futures-util = { version = "0.3.24", default-features = false, features = [
    "async-await",
] }

# testing
tempfile = { version = "3.2.0", optional = true, default-features = false }

[dev-dependencies]
pretty_assertions = "1.3.0"
function_name = "0.3.0"
vsmtp-test = { path = "../vsmtp/vsmtp-test" }

[package.metadata.docs.rs]
all-features = true
rustdoc-args = ["--cfg", "docsrs"]

[features]
testing = ["tempfile"]<|MERGE_RESOLUTION|>--- conflicted
+++ resolved
@@ -1,14 +1,9 @@
 [package]
 edition = "2021"
 
-<<<<<<< HEAD
-=======
 name = "vqueue"
 version = "1.3.4"
->>>>>>> d971abc8
 license = "GPL-3.0-only"
-name = "vqueue"
-version = "1.3.4"
 
 rust-version = "1.63.0"
 
