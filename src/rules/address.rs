/**
 * vSMTP mail transfer agent
 * Copyright (C) 2022 viridIT SAS
 *
 * This program is free software: you can redistribute it and/or modify it under
 * the terms of the GNU General Public License as published by the Free Software
 * Foundation, either version 3 of the License, or any later version.
 *
 *  This program is distributed in the hope that it will be useful, but WITHOUT
 * ANY WARRANTY; without even the implied warranty of MERCHANTABILITY or FITNESS
 * FOR A PARTICULAR PURPOSE.  See the GNU General Public License for more details.
 *
 * You should have received a copy of the GNU General Public License along with
 * this program. If not, see https://www.gnu.org/licenses/.
 *
**/
#[derive(Debug)]
pub struct AddressParsingError(String);

impl std::fmt::Display for AddressParsingError {
    fn fmt(&self, f: &mut std::fmt::Formatter<'_>) -> std::fmt::Result {
        write!(f, "{}", self.0)
    }
}

impl std::error::Error for AddressParsingError {}

impl From<&str> for AddressParsingError {
    fn from(s: &str) -> Self {
        Self(s.to_string())
    }
}

/// using a custom struct for addresses instead of addr::email::Address
/// because addr::email::Address contains a lifetime parameter.
/// since addr::email::Address needs to be sent in rhai's context,
/// it needs to be static, thus impossible to do.
/// TODO: find a way to use addr::email::Address instead of this struct.
#[derive(Clone, Debug, serde::Serialize, serde::Deserialize, Eq)]
pub struct Address {
    full: String,
    // TODO: ignore serialize ?
    at_sign: usize,
}

impl Default for Address {
    // NOTE: this object shouldn't expose the default trait,
    //       this is just for convenience for now, but it will
    //       need to be removed later.
    fn default() -> Self {
        Self {
            full: "default@address.com".to_string(),
            at_sign: 7,
        }
    }
}

impl PartialEq for Address {
    fn eq(&self, other: &Self) -> bool {
        self.full == other.full
    }
}

impl std::hash::Hash for Address {
    fn hash<H: std::hash::Hasher>(&self, state: &mut H) {
        self.full.hash(state);
    }
}

impl std::fmt::Display for Address {
    fn fmt(&self, f: &mut std::fmt::Formatter<'_>) -> std::fmt::Result {
        write!(f, "{}", self.full)
    }
}

impl Address {
<<<<<<< HEAD
    /// a wrapper to create the address from rhai's context.
    pub(crate) fn rhai_wrapper(addr: &str) -> Result<Self, Box<rhai::EvalAltResult>> {
        Self::new(addr).map_err(|error| error.to_string().into())
    }

=======
    /// Create a new address from a string, fail is invalid
>>>>>>> ced6e73e
    pub fn new(addr: &str) -> Result<Self, AddressParsingError> {
        match addr::parse_email_address(addr) {
            Ok(addr) => Ok(Self {
                full: addr.to_string(),
                at_sign: addr
                    .as_str()
                    .find('@')
                    .ok_or_else::<AddressParsingError, _>(|| "Failed to parse address".into())?,
            }),
            Err(error) => Err(format!("'{}' is not a valid address: {}", addr, error)
                .as_str()
                .into()),
        }
    }

    /// get the full email address.
    pub fn full(&self) -> &str {
        &self.full
    }

    /// get the user of the address.
    pub fn local_part(&self) -> &str {
        &self.full[..self.at_sign]
    }

    /// get the fqdn of the address.
    pub fn domain(&self) -> &str {
        &self.full[self.at_sign + 1..]
    }
}<|MERGE_RESOLUTION|>--- conflicted
+++ resolved
@@ -74,15 +74,7 @@
 }
 
 impl Address {
-<<<<<<< HEAD
-    /// a wrapper to create the address from rhai's context.
-    pub(crate) fn rhai_wrapper(addr: &str) -> Result<Self, Box<rhai::EvalAltResult>> {
-        Self::new(addr).map_err(|error| error.to_string().into())
-    }
-
-=======
     /// Create a new address from a string, fail is invalid
->>>>>>> ced6e73e
     pub fn new(addr: &str) -> Result<Self, AddressParsingError> {
         match addr::parse_email_address(addr) {
             Ok(addr) => Ok(Self {
